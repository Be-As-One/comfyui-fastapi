"""
任务消费者
支持双模式：HTTP 轮询 / Redis 队列
"""
import asyncio
from typing import Optional
from utils import get_task_api_urls
import httpx
from loguru import logger
from consumer.processor_registry import processor_registry
from httpx_retries import RetryTransport, Retry
from utils.workflow_filter import workflow_filter
from config.settings import CONSUMER_MODE
from consumer.queue_consumer import get_queue_consumer
from consumer.task_schema import normalize_queue_task
from consumer.result_callback import get_result_callback


class TaskConsumer:
    """任务消费者 - 支持 HTTP 轮询和 Redis 队列两种模式"""

    def __init__(self, name: str):
        self.name = name
        self.api_urls = get_task_api_urls()  # 获取多个API URL
        self.running = False
        self.processor_registry = processor_registry
        self.source_stats = {}
        self.consumer_mode = CONSUMER_MODE  # 'http' 或 'redis_queue'
        self.queue_consumer = get_queue_consumer() if self.consumer_mode == 'redis_queue' else None
        self.result_callback = get_result_callback()

        # 使用 httpx-retries 包的配置
        retry = Retry(total=3, backoff_factor=0.5)
        self.retry_transport = RetryTransport(retry=retry)

        logger.info(f"统一任务消费者 {self.name} 初始化完成")
        logger.info(f"消费模式: {self.consumer_mode}")
        if self.consumer_mode == 'http':
            logger.info(f"API URLs: {self.api_urls}")
        elif self.consumer_mode == 'redis_queue':
            if self.queue_consumer and self.queue_consumer.is_available():
                logger.info("Redis 队列模式已就绪")
            else:
                logger.warning("Redis 队列不可用，将回退到 HTTP 模式")
                self.consumer_mode = 'http'
        logger.info(
            f"支持的处理器: {list(self.processor_registry.list_processors().keys())}")

    async def fetch_task(self):
<<<<<<< HEAD
        """从任务源获取一个待处理任务"""
        logger.debug(f'{self.consumer_mode}:fetch_task')
        # Redis 队列模式
        if self.consumer_mode == 'redis_queue' and self.queue_consumer:
            return await self._fetch_from_redis_queue()

        # HTTP 轮询模式（默认）
        return await self._fetch_from_http()

    async def _fetch_from_redis_queue(self):
        """从 Redis 三级优先队列获取任务"""
        try:
            raw_task = await self.queue_consumer.fetch_task()
            if raw_task:
                # 标准化任务格式
                task = normalize_queue_task(raw_task)

                # 检查工作流是否被允许（在拉取后立即检查）
                workflow_name = task.get('workflow') or task.get('workflowName', 'default')
                if not workflow_filter.is_workflow_allowed(workflow_name):
                    logger.warning(f"🚫 跳过不支持的工作流: {task.get('taskId')} ({workflow_name})")
                    # 不支持的任务，放回队列或标记失败
                    # 这里选择不返回任务，让它继续拉取下一个
                    return None

                task["source_channel"] = "redis_queue"
                logger.info(f"从 Redis 队列获取任务: {task.get('taskId')}")
                return task
            return None
        except Exception as e:
            logger.error(f"从 Redis 队列获取任务失败: {e}")
            return None

    async def _fetch_from_http(self):
        """从 HTTP API 轮询获取任务"""
=======
        """从多个任务源轮询获取一个待处理任务"""
        allowed_workflows = workflow_filter.get_allowed_workflows()

        # 确定要传递的工作流筛选参数
        workflow_names_param = None
        if allowed_workflows and '*' not in allowed_workflows:
            # 有特定的允许工作流列表，作为数组传递
            workflow_names_param = allowed_workflows
            logger.debug(f"🎯 使用工作流筛选: {workflow_names_param}")
        else:
            logger.debug("📋 不使用工作流筛选（允许所有）")

>>>>>>> 70b851e0
        # 轮询所有配置的API源
        for api_url in self.api_urls:
            url = f"{api_url}/api/comm/task/fetch"
            workflows_desc = ', '.join(workflow_names_param) if workflow_names_param else "any"
            logger.debug(f"Fetching task from: {url} (workflows: {workflows_desc})")

            task = await self._try_fetch_from_url(url, workflow_names_param)
            if task:
                logger.info(
                    f"✅ Successfully got task {task.get('taskId')} from: {api_url} (workflows: {workflows_desc})")
                return task
            else:
                logger.debug(f"No task available from: {api_url} (workflows: {workflows_desc})")

        # 所有源都没有任务
        logger.debug("No tasks available from any configured source")
        return None

    async def _try_fetch_from_url(self, url: str, workflow_names: Optional[list] = None):
        """尝试从单个URL获取任务

        Args:
            url: API端点URL
            workflow_names: 可选的工作流名称列表，用于筛选特定工作流的任务
        """
        # 获取API基础URL（移除路径部分）
        api_base_url = url.split('/api/comm/task/fetch')[0]

        try:
            # 构建请求参数
            params = {}
<<<<<<< HEAD
            allowed_workflows = workflow_filter.get_allowed_workflows()

            # 如果有特定的允许工作流（不是允许所有），则添加筛选参数
            if allowed_workflows and '*' not in allowed_workflows:
                params['workflowNames'] = allowed_workflows
                logger.debug(f"请求任务时添加工作流筛选: {allowed_workflows}")
=======
            if workflow_names:
                # FastAPI 的 Query(List[str]) 需要传递多个同名参数
                # httpx 会自动处理列表参数
                params['workflow_names'] = workflow_names
>>>>>>> 70b851e0

            async with httpx.AsyncClient(
                timeout=10.0,
                transport=self.retry_transport
            ) as client:
                response = await client.get(url, params=params)
                response.raise_for_status()

                response_data = response.json()

                if not isinstance(response_data, dict):
                    logger.debug(
                        f"API返回了非字典类型的数据: {type(response_data)} from {api_base_url}")
                    return None

                # 处理新的 API 响应格式
                code = response_data.get("code")
                message = response_data.get("message", "")
                data = response_data.get("data")
                success = response_data.get("success", code == 200)

                if not success:
                    logger.debug(
                        f"API请求失败: code={code}, message={message} from {api_base_url}")
                    return None

                # 从 data 字段中获取任务信息
                if not data:
                    logger.debug(
                        f"No task available (data is empty) from {api_base_url}")
                    return None

                task_id = data.get("taskId")
                if task_id:
                    logger.debug(f"Got task: {task_id} from {api_base_url}")
                    # 为任务添加源渠道信息
                    data["source_channel"] = api_base_url
                    logger.debug(
                        f"Task {task_id} marked with source_channel: {api_base_url}")
                    return data
                else:
                    logger.debug(f"No task available from {api_base_url}")
                    return None

        except httpx.HTTPError as e:
            logger.debug(
                f"Network error fetching task from {api_base_url}: {e}")
            return None
        except Exception as e:
            logger.debug(
                f"Unexpected error fetching task from {api_base_url}: {e}")
            return None

    async def process_task(self, task):
        """处理单个任务"""
        task_id = task.get("taskId")
        # 兼容两种字段名: workflow_name 和 workflow
        workflow_name = task.get("workflow_name") or task.get("workflow", "")
        callback_url = task.get("callbackUrl") or task.get("callback_url")

        if not task_id:
            logger.error("Task missing taskId")
            return None

        # 先检查工作流是否被允许
        if not workflow_filter.is_workflow_allowed(workflow_name):
            logger.info(f"跳过任务 {task_id} - 工作流 '{workflow_name}' 不被当前机器允许")
            # 返回 None，任务保持 PENDING 状态，让其他机器处理
            return None

        logger.info(f"开始处理任务: {task_id} (工作流: {workflow_name})")
        logger.debug(f"任务详情: {task}")

        # 检测测试任务：taskId 以 test_task_ 开头 或 workflowName 是 test_workflow
        is_test_task = (
            task_id.startswith("test_task_") or
            workflow_name == "test_workflow"
        )

        if is_test_task:
            logger.info(f"[TEST] 检测到测试任务 {task_id}，直接标记完成")
            # 构造测试结果
            test_result = {
                "status": "COMPLETED",
                "taskId": task_id,
                "message": "测试任务已完成（跳过实际处理）",
                "is_test": True
            }
            # 发送成功回调
            if self.consumer_mode == 'redis_queue':
                await self.result_callback.send_success(
                    task_id=task_id,
                    result=test_result
                )
            logger.info(f"[TEST] 测试任务 {task_id} 已标记完成")
            return test_result

        # Redis 队列模式下标记任务为处理中
        if self.consumer_mode == 'redis_queue':
            await self.result_callback.send_processing(task_id)

        try:
            # 根据工作流名称获取对应的处理器
            processor = self.processor_registry.get_processor(workflow_name)

            if not processor:
                # 这种情况理论上不应该发生，因为已经在上面检查过了
                logger.warning(f"工作流 '{workflow_name}' 被过滤或未找到处理器")
                return None

            processor_type = type(processor).__name__
            logger.info(f"使用处理器: {processor_type}")

            # 使用处理器处理任务 - 在线程池中运行同步代码
            loop = asyncio.get_event_loop()
            result = await loop.run_in_executor(None, processor.process, task)

            if result:
                logger.info(f"任务 {task_id} 完成 (处理器: {processor_type})")
                logger.debug(f"任务结果: {result}")

                # Redis 队列模式下写入结果到 Redis
                if self.consumer_mode == 'redis_queue':
                    await self.result_callback.send_success(
                        task_id=task_id,
                        result=result
                    )
            else:
                logger.error(
                    f"任务 {task_id} 处理失败 - 返回结果为空 (处理器: {processor_type})")
                logger.error(f"任务详情: {task}")

                # Redis 队列模式下写入失败结果到 Redis
                if self.consumer_mode == 'redis_queue':
                    await self.result_callback.send_failure(
                        task_id=task_id,
                        error="处理器返回空结果"
                    )

            return result
        except Exception as e:
            logger.error(f"处理任务 {task_id} 时发生异常: {str(e)}")
            logger.error(f"异常类型: {type(e).__name__}")
            logger.error(f"任务详情: {task}")
            logger.debug(f"异常详情:", exc_info=True)

            # Redis 队列模式下写入异常结果到 Redis
            if self.consumer_mode == 'redis_queue':
                await self.result_callback.send_failure(
                    task_id=task_id,
                    error=str(e)
                )

            return None

    async def start(self):
        """启动消费者循环"""
        self.running = True
        logger.info(f"Consumer {self.name} 启动")

        while self.running:
            try:
                task = await self.fetch_task()
                if task:
                    await self.process_task(task)
                else:
                    await asyncio.sleep(1)
            except Exception as e:
                logger.error(f"Error in consumer loop: {e}")
                await asyncio.sleep(3)

    def stop(self):
        """停止消费者"""
        self.running = False
        logger.info(f"Consumer {self.name} 停止")


async def start_consumer():
    """启动consumer的函数，供main.py调用"""
    logger.info("统一任务消费者启动")
    logger.info("智能分发模式：支持 ComfyUI 和 FaceFusion 任务")

    # 显示当前机器的工作流过滤配置
    filter_stats = workflow_filter.get_filter_stats()
    logger.info("工作流过滤配置:")
    if filter_stats['allows_all']:
        logger.info("  - 允许的工作流: 所有")
    else:
        logger.info(
            f"  - 允许的工作流: {', '.join(filter_stats['allowed_workflows'])}")

    # 创建统一的consumer
    consumer = TaskConsumer("unified-consumer")

    try:
        await consumer.start()
    except KeyboardInterrupt:
        logger.info("收到中断信号，系统正在关闭")
    finally:
        consumer.stop()
        logger.info("统一消费者已停止")<|MERGE_RESOLUTION|>--- conflicted
+++ resolved
@@ -47,43 +47,6 @@
             f"支持的处理器: {list(self.processor_registry.list_processors().keys())}")
 
     async def fetch_task(self):
-<<<<<<< HEAD
-        """从任务源获取一个待处理任务"""
-        logger.debug(f'{self.consumer_mode}:fetch_task')
-        # Redis 队列模式
-        if self.consumer_mode == 'redis_queue' and self.queue_consumer:
-            return await self._fetch_from_redis_queue()
-
-        # HTTP 轮询模式（默认）
-        return await self._fetch_from_http()
-
-    async def _fetch_from_redis_queue(self):
-        """从 Redis 三级优先队列获取任务"""
-        try:
-            raw_task = await self.queue_consumer.fetch_task()
-            if raw_task:
-                # 标准化任务格式
-                task = normalize_queue_task(raw_task)
-
-                # 检查工作流是否被允许（在拉取后立即检查）
-                workflow_name = task.get('workflow') or task.get('workflowName', 'default')
-                if not workflow_filter.is_workflow_allowed(workflow_name):
-                    logger.warning(f"🚫 跳过不支持的工作流: {task.get('taskId')} ({workflow_name})")
-                    # 不支持的任务，放回队列或标记失败
-                    # 这里选择不返回任务，让它继续拉取下一个
-                    return None
-
-                task["source_channel"] = "redis_queue"
-                logger.info(f"从 Redis 队列获取任务: {task.get('taskId')}")
-                return task
-            return None
-        except Exception as e:
-            logger.error(f"从 Redis 队列获取任务失败: {e}")
-            return None
-
-    async def _fetch_from_http(self):
-        """从 HTTP API 轮询获取任务"""
-=======
         """从多个任务源轮询获取一个待处理任务"""
         allowed_workflows = workflow_filter.get_allowed_workflows()
 
@@ -96,7 +59,6 @@
         else:
             logger.debug("📋 不使用工作流筛选（允许所有）")
 
->>>>>>> 70b851e0
         # 轮询所有配置的API源
         for api_url in self.api_urls:
             url = f"{api_url}/api/comm/task/fetch"
@@ -128,19 +90,10 @@
         try:
             # 构建请求参数
             params = {}
-<<<<<<< HEAD
-            allowed_workflows = workflow_filter.get_allowed_workflows()
-
-            # 如果有特定的允许工作流（不是允许所有），则添加筛选参数
-            if allowed_workflows and '*' not in allowed_workflows:
-                params['workflowNames'] = allowed_workflows
-                logger.debug(f"请求任务时添加工作流筛选: {allowed_workflows}")
-=======
             if workflow_names:
                 # FastAPI 的 Query(List[str]) 需要传递多个同名参数
                 # httpx 会自动处理列表参数
                 params['workflow_names'] = workflow_names
->>>>>>> 70b851e0
 
             async with httpx.AsyncClient(
                 timeout=10.0,
