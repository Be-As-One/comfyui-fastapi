"""
任务消费者
"""
import asyncio
import httpx
from loguru import logger
<<<<<<< HEAD
from httpx_retry import RetryTransport
from config.settings import get_task_api_urls
from consumer.processors.comfyui import ComfyUIProcessor
from consumer.processors.face_swap import face_swap_processor

=======
from config.settings import consumer_timeout, task_api_url, api_key
from consumer.processor_registry import processor_registry
from services.comfyui_service import comfyui_service
>>>>>>> fa6c52d0

class TaskConsumer:
    """任务消费者"""

    def __init__(self, name: str):
        self.name = name
        self.api_urls = get_task_api_urls()  # 获取多个API URL
        self.running = False
<<<<<<< HEAD
        self.comfyui_processor = ComfyUIProcessor()
        self.face_swap_processor = face_swap_processor

        # 创建带重试功能的传输层
        self.retry_transport = RetryTransport(
            wrapped_transport=httpx.AsyncHTTPTransport(),
            max_attempts=3,  # 总共3次尝试
            backoff_factor=2.0,  # 指数退避因子
            status_codes={408, 429, 500, 502, 503, 504}  # 需要重试的状态码
        )

        logger.info(f"Task consumer {self.name} initialized.")
        if len(self.api_urls) == 1:
            logger.info(f"Single task source configured: {self.api_urls[0]}")
        else:
            logger.info(f"Multi-source mode: {len(self.api_urls)} task sources configured:")
            for i, url in enumerate(self.api_urls, 1):
                logger.info(f"  Source {i}: {url}")

    async def fetch_task(self):
        """从多个任务源轮询获取一个待处理任务"""
        # 轮询所有配置的API源
        for api_url in self.api_urls:
            url = f"{api_url}/api/comm/task/fetch"
            logger.debug(f"Fetching task from: {url}")

            task = await self._try_fetch_from_url(url)
            if task:
                logger.info(f"Successfully got task {task.get('taskId')} from: {api_url}")
                return task
            else:
                logger.debug(f"No task available from: {api_url}")
=======
        self.processor_registry = processor_registry
        
        logger.info(f"统一任务消费者 {self.name} 初始化完成")
        logger.info(f"API URL: {self.api_url}")
        logger.info(f"支持的处理器: {list(self.processor_registry.list_processors().keys())}")
>>>>>>> fa6c52d0

        # 所有源都没有任务
        logger.debug("No tasks available from any configured source")
        return None

    async def _try_fetch_from_url(self, url: str):
        """尝试从单个URL获取任务"""
        # 获取API基础URL（移除路径部分）
        api_base_url = url.split('/api/comm/task/fetch')[0]

        # 更新统计信息
        if api_base_url in self.source_stats:
            self.source_stats[api_base_url]["attempts"] += 1

        try:
            async with httpx.AsyncClient(
                timeout=10.0,
                transport=self.retry_transport
            ) as client:
                response = await client.get(url)
                response.raise_for_status()

                response_data = await response.json()

                if not isinstance(response_data, dict):
                    logger.debug(
                        f"API返回了非字典类型的数据: {type(response_data)} from {api_base_url}")
                    return None

                # 处理新的 API 响应格式
                code = response_data.get("code")
                message = response_data.get("message", "")
                data = response_data.get("data")
                success = response_data.get("success", code == 200)

                if not success:
                    logger.debug(
                        f"API请求失败: code={code}, message={message} from {api_base_url}")
                    return None

                # 从 data 字段中获取任务信息
                if not data:
                    logger.debug(
                        f"No task available (data is empty) from {api_base_url}")
                    return None

                task_id = data.get("taskId")
                if task_id:
                    logger.debug(f"Got task: {task_id} from {api_base_url}")
                    return data
                else:
                    logger.debug(f"No task available from {api_base_url}")
                    return None

        except httpx.HTTPError as e:
            logger.debug(
                f"Network error fetching task from {api_base_url}: {e}")
            return None
        except Exception as e:
            logger.debug(
                f"Unexpected error fetching task from {api_base_url}: {e}")
            return None

    async def process_task(self, task):
        """处理单个任务"""
        task_id = task.get("taskId")
        workflow_name = task.get("workflow_name", "")
        
        if not task_id:
            logger.error("Task missing taskId")
            return None

        logger.info(f"开始处理任务: {task_id} (工作流: {workflow_name})")
        logger.debug(f"任务详情: {task}")

        try:
<<<<<<< HEAD
            # Determine task type and use appropriate processor
            # Check both "workflow" and "workflow_name" keys for compatibility
            workflow_name = task.get("workflow") or task.get(
                "workflow_name", "default")

            if workflow_name == "face_swap":
                # Process face swap task asynchronously
                logger.info(f"Processing face swap task: {task_id}")
                # Extract input_data from params (unified format)
                params = task.get("params", {})
                input_data = params.get("input_data", {})
                if not input_data:
                    logger.error(
                        f"Face swap task {task_id} missing params.input_data")
                    return None
                result = await self.face_swap_processor.process_task(input_data)
            else:
                # Process ComfyUI task synchronously in thread pool
                logger.info(f"Processing ComfyUI task: {task_id}")
                loop = asyncio.get_event_loop()
                result = await loop.run_in_executor(
                    None, self.comfyui_processor.process, task
                )
=======
            # 根据工作流名称获取对应的处理器
            processor = self.processor_registry.get_processor(workflow_name)
            
            if not processor:
                logger.error(f"❌ 未找到适合的处理器: {workflow_name}")
                return None
            
            processor_type = type(processor).__name__
            logger.info(f"🎯 使用处理器: {processor_type}")
            
            # 使用处理器处理任务 - 在线程池中运行同步代码
            loop = asyncio.get_event_loop()
            result = await loop.run_in_executor(None, processor.process, task)
>>>>>>> fa6c52d0

            if result:
                logger.info(f"✅ 任务 {task_id} 完成 (处理器: {processor_type})")
                logger.debug(f"任务结果: {result}")
            else:
                logger.error(f"❌ 任务 {task_id} 处理失败 - 返回结果为空 (处理器: {processor_type})")
                logger.error(f"任务详情: {task}")

            return result
        except Exception as e:
            logger.error(f"❌ 处理任务 {task_id} 时发生异常: {str(e)}")
            logger.error(f"异常类型: {type(e).__name__}")
            logger.error(f"任务详情: {task}")
            logger.debug(f"异常详情:", exc_info=True)
            return None

    async def start(self):
        """启动消费者循环"""
        self.running = True
        logger.info(f"🚀 Consumer {self.name} 启动")

        while self.running:
            try:
                task = await self.fetch_task()
                if task:
                    await self.process_task(task)
                else:
                    await asyncio.sleep(1)
            except Exception as e:
                logger.error(f"Error in consumer loop: {e}")
                await asyncio.sleep(3)

    def stop(self):
        """停止消费者"""
        self.running = False
        logger.info(f"🛑 Consumer {self.name} 停止")

async def start_consumer():
    """启动consumer的函数，供main.py调用"""
    logger.info("🚀 统一任务消费者启动")
    logger.info("🎯 智能分发模式：支持 ComfyUI 和 FaceFusion 任务")
    logger.info("📋 支持的工作流类型:")
    logger.info("  - faceswap → FaceFusion 处理器")
    logger.info("  - comfyui_* → ComfyUI 处理器")
    logger.info("  - basic_generation/text_to_image/image_to_image → ComfyUI 处理器")

    # 创建统一的consumer
    consumer = TaskConsumer("unified-consumer")

    try:
        await consumer.start()
    except KeyboardInterrupt:
        logger.info("🛑 收到中断信号，系统正在关闭")
    finally:
        consumer.stop()
        logger.info("✅ 统一消费者已停止")<|MERGE_RESOLUTION|>--- conflicted
+++ resolved
@@ -2,19 +2,11 @@
 任务消费者
 """
 import asyncio
+from config.settings import get_task_api_urls
 import httpx
 from loguru import logger
-<<<<<<< HEAD
-from httpx_retry import RetryTransport
-from config.settings import get_task_api_urls
-from consumer.processors.comfyui import ComfyUIProcessor
-from consumer.processors.face_swap import face_swap_processor
+from consumer.processor_registry import processor_registry
 
-=======
-from config.settings import consumer_timeout, task_api_url, api_key
-from consumer.processor_registry import processor_registry
-from services.comfyui_service import comfyui_service
->>>>>>> fa6c52d0
 
 class TaskConsumer:
     """任务消费者"""
@@ -23,25 +15,12 @@
         self.name = name
         self.api_urls = get_task_api_urls()  # 获取多个API URL
         self.running = False
-<<<<<<< HEAD
-        self.comfyui_processor = ComfyUIProcessor()
-        self.face_swap_processor = face_swap_processor
+        self.processor_registry = processor_registry
 
-        # 创建带重试功能的传输层
-        self.retry_transport = RetryTransport(
-            wrapped_transport=httpx.AsyncHTTPTransport(),
-            max_attempts=3,  # 总共3次尝试
-            backoff_factor=2.0,  # 指数退避因子
-            status_codes={408, 429, 500, 502, 503, 504}  # 需要重试的状态码
-        )
-
-        logger.info(f"Task consumer {self.name} initialized.")
-        if len(self.api_urls) == 1:
-            logger.info(f"Single task source configured: {self.api_urls[0]}")
-        else:
-            logger.info(f"Multi-source mode: {len(self.api_urls)} task sources configured:")
-            for i, url in enumerate(self.api_urls, 1):
-                logger.info(f"  Source {i}: {url}")
+        logger.info(f"统一任务消费者 {self.name} 初始化完成")
+        logger.info(f"API URL: {self.api_url}")
+        logger.info(
+            f"支持的处理器: {list(self.processor_registry.list_processors().keys())}")
 
     async def fetch_task(self):
         """从多个任务源轮询获取一个待处理任务"""
@@ -52,17 +31,11 @@
 
             task = await self._try_fetch_from_url(url)
             if task:
-                logger.info(f"Successfully got task {task.get('taskId')} from: {api_url}")
+                logger.info(
+                    f"Successfully got task {task.get('taskId')} from: {api_url}")
                 return task
             else:
                 logger.debug(f"No task available from: {api_url}")
-=======
-        self.processor_registry = processor_registry
-        
-        logger.info(f"统一任务消费者 {self.name} 初始化完成")
-        logger.info(f"API URL: {self.api_url}")
-        logger.info(f"支持的处理器: {list(self.processor_registry.list_processors().keys())}")
->>>>>>> fa6c52d0
 
         # 所有源都没有任务
         logger.debug("No tasks available from any configured source")
@@ -130,7 +103,7 @@
         """处理单个任务"""
         task_id = task.get("taskId")
         workflow_name = task.get("workflow_name", "")
-        
+
         if not task_id:
             logger.error("Task missing taskId")
             return None
@@ -139,51 +112,26 @@
         logger.debug(f"任务详情: {task}")
 
         try:
-<<<<<<< HEAD
-            # Determine task type and use appropriate processor
-            # Check both "workflow" and "workflow_name" keys for compatibility
-            workflow_name = task.get("workflow") or task.get(
-                "workflow_name", "default")
-
-            if workflow_name == "face_swap":
-                # Process face swap task asynchronously
-                logger.info(f"Processing face swap task: {task_id}")
-                # Extract input_data from params (unified format)
-                params = task.get("params", {})
-                input_data = params.get("input_data", {})
-                if not input_data:
-                    logger.error(
-                        f"Face swap task {task_id} missing params.input_data")
-                    return None
-                result = await self.face_swap_processor.process_task(input_data)
-            else:
-                # Process ComfyUI task synchronously in thread pool
-                logger.info(f"Processing ComfyUI task: {task_id}")
-                loop = asyncio.get_event_loop()
-                result = await loop.run_in_executor(
-                    None, self.comfyui_processor.process, task
-                )
-=======
             # 根据工作流名称获取对应的处理器
             processor = self.processor_registry.get_processor(workflow_name)
-            
+
             if not processor:
                 logger.error(f"❌ 未找到适合的处理器: {workflow_name}")
                 return None
-            
+
             processor_type = type(processor).__name__
             logger.info(f"🎯 使用处理器: {processor_type}")
-            
+
             # 使用处理器处理任务 - 在线程池中运行同步代码
             loop = asyncio.get_event_loop()
             result = await loop.run_in_executor(None, processor.process, task)
->>>>>>> fa6c52d0
 
             if result:
                 logger.info(f"✅ 任务 {task_id} 完成 (处理器: {processor_type})")
                 logger.debug(f"任务结果: {result}")
             else:
-                logger.error(f"❌ 任务 {task_id} 处理失败 - 返回结果为空 (处理器: {processor_type})")
+                logger.error(
+                    f"❌ 任务 {task_id} 处理失败 - 返回结果为空 (处理器: {processor_type})")
                 logger.error(f"任务详情: {task}")
 
             return result
@@ -215,6 +163,7 @@
         self.running = False
         logger.info(f"🛑 Consumer {self.name} 停止")
 
+
 async def start_consumer():
     """启动consumer的函数，供main.py调用"""
     logger.info("🚀 统一任务消费者启动")
@@ -222,7 +171,8 @@
     logger.info("📋 支持的工作流类型:")
     logger.info("  - faceswap → FaceFusion 处理器")
     logger.info("  - comfyui_* → ComfyUI 处理器")
-    logger.info("  - basic_generation/text_to_image/image_to_image → ComfyUI 处理器")
+    logger.info(
+        "  - basic_generation/text_to_image/image_to_image → ComfyUI 处理器")
 
     # 创建统一的consumer
     consumer = TaskConsumer("unified-consumer")
